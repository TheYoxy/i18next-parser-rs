--- conflicted
+++ resolved
@@ -1,10 +1,5 @@
 use std::{env, path::PathBuf};
 
-<<<<<<< HEAD
-use anstyle::Style;
-use clap::{builder::Styles, command, Parser};
-use clap_complete::Shell;
-=======
 use clap::{command, Parser};
 use color_eyre::eyre::eyre;
 use log::{info, trace};
@@ -13,7 +8,9 @@
   config::Config, file::write_to_file, generate_types, log_time, merger::merge_all_values::merge_all_values,
   parser::parse_directory::parse_directory, print::print_config::print_config,
 };
->>>>>>> 6f30b1d5
+use anstyle::Style;
+use clap::{builder::Styles, command, Parser};
+use clap_complete::Shell;
 
 /// Get the default log path
 fn get_default_log_path() -> PathBuf {
@@ -28,19 +25,11 @@
 
 /// The CLI options
 #[derive(Parser, Debug)]
-<<<<<<< HEAD
 #[command(version, about, author, long_about= None, styles=make_style())]
-pub(crate) struct Cli {
+pub struct Cli {
   /// The path to extract the translations from
   #[arg(value_name = "PATH", default_value = get_default_log_path().into_os_string(), global = true, value_hint = clap::ValueHint::DirPath)]
-  pub(crate) path: PathBuf,
-=======
-#[command(version, about, author)]
-pub struct Cli {
-  /// The path to extract the translations from
-  #[arg(value_name = "PATH", default_value = get_default_log_path().into_os_string())]
   path: PathBuf,
->>>>>>> 6f30b1d5
 
   /// Should the output to be verbose
   #[arg(short, long, default_value = "false", global = true)]
@@ -48,14 +37,12 @@
   /// Should generate types
   #[arg(short, long, default_value = "false", global = true)]
   #[cfg(feature = "generate_types")]
-<<<<<<< HEAD
-  pub(crate) generate_types: bool,
-  /// Should generate shell completions
-  #[arg(long)]
-  #[clap(value_enum)]
-  pub(crate) generate_shell: Option<Shell>
-=======
   generate_types: bool,
+
+    /// Should generate shell completions
+    #[arg(long)]
+    #[clap(value_enum)]
+    generate_shell: Option<Shell>
 }
 
 pub trait Runnable {
@@ -90,7 +77,6 @@
       Ok(())
     })
   }
->>>>>>> 6f30b1d5
 }
 
 #[cfg(test)]
