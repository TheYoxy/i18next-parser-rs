--- conflicted
+++ resolved
@@ -1,10 +1,6 @@
 [package]
 name = "i18next-parser"
-<<<<<<< HEAD
-version = "0.2.12"
-=======
-version = "0.2.11"
->>>>>>> 0202ffac
+version = "0.2.13"
 edition = "2021"
 authors = ["TheYoxy <floryansimar@gmail.com>"]
 license = "MIT"
